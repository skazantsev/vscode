--- conflicted
+++ resolved
@@ -793,15 +793,12 @@
 	 * clipboard.
 	 */
 	showLinkQuickpick(): Promise<void>;
-<<<<<<< HEAD
 
 	/**
 	 * Triggers a quick pick that displays recent commands or cwds. Selecting one will
 	 * re-run it in the active terminal.
 	 */
 	runRecent(type: 'command' | 'cwd'): Promise<void>;
-=======
->>>>>>> 95a0e2b8
 }
 
 export interface IXtermTerminal {
